﻿<Project Sdk="Microsoft.NET.Sdk">

  <PropertyGroup>
    <TargetFrameworks>net8.0;net9.0</TargetFrameworks>
    <!-- Once xunit supports nullable reference types, I might reconsider -->
    <Nullable>annotations</Nullable>
  </PropertyGroup>

  <ItemGroup>
    <ProjectReference Include="..\..\src\CommandLineUtils\McMaster.Extensions.CommandLineUtils.csproj" />
  </ItemGroup>

  <ItemGroup>
    <PackageReference Include="coverlet.collector" Version="6.0.4">
      <PrivateAssets>all</PrivateAssets>
      <IncludeAssets>runtime; build; native; contentfiles; analyzers; buildtransitive</IncludeAssets>
    </PackageReference>
    <PackageReference Include="McMaster.Extensions.Xunit" Version="0.1.0" />
<<<<<<< HEAD
    <PackageReference Include="Microsoft.Extensions.DependencyInjection" Version="8.0.1" />
    <PackageReference Include="Microsoft.Extensions.DependencyInjection.Abstractions" Version="8.0.2" />
    <PackageReference Include="Microsoft.Extensions.Hosting" Version="6.0.0" />
    <PackageReference Include="Microsoft.NET.Test.Sdk" Version="17.0.0" />
    <PackageReference Include="FluentAssertions" Version="6.2.0" />
    <PackageReference Include="Moq" Version="4.16.1" />
    <PackageReference Include="xunit" Version="2.4.1" />
    <PackageReference Include="xunit.runner.visualstudio" Version="2.4.3" />
=======
    <PackageReference Include="Microsoft.Extensions.DependencyInjection" Version="9.0.10" />
    <PackageReference Include="Microsoft.NET.Test.Sdk" Version="18.0.0" />
    <PackageReference Include="FluentAssertions" Version="8.8.0" />
    <PackageReference Include="Moq" Version="4.20.72" />
    <PackageReference Include="System.Net.Http" Version="4.3.4" />
    <PackageReference Include="System.Text.RegularExpressions" Version="4.3.1" />
    <PackageReference Include="xunit" Version="2.9.3" />
    <PackageReference Include="xunit.runner.visualstudio" Version="3.1.5">
      <PrivateAssets>all</PrivateAssets>
      <IncludeAssets>runtime; build; native; contentfiles; analyzers; buildtransitive</IncludeAssets>
    </PackageReference>
>>>>>>> f1a8455c
  </ItemGroup>

  <ItemGroup>
    <None Update="xunit.runner.json" CopyToOutputDirectory="PreserveNewest" />
  </ItemGroup>

</Project><|MERGE_RESOLUTION|>--- conflicted
+++ resolved
@@ -16,16 +16,6 @@
       <IncludeAssets>runtime; build; native; contentfiles; analyzers; buildtransitive</IncludeAssets>
     </PackageReference>
     <PackageReference Include="McMaster.Extensions.Xunit" Version="0.1.0" />
-<<<<<<< HEAD
-    <PackageReference Include="Microsoft.Extensions.DependencyInjection" Version="8.0.1" />
-    <PackageReference Include="Microsoft.Extensions.DependencyInjection.Abstractions" Version="8.0.2" />
-    <PackageReference Include="Microsoft.Extensions.Hosting" Version="6.0.0" />
-    <PackageReference Include="Microsoft.NET.Test.Sdk" Version="17.0.0" />
-    <PackageReference Include="FluentAssertions" Version="6.2.0" />
-    <PackageReference Include="Moq" Version="4.16.1" />
-    <PackageReference Include="xunit" Version="2.4.1" />
-    <PackageReference Include="xunit.runner.visualstudio" Version="2.4.3" />
-=======
     <PackageReference Include="Microsoft.Extensions.DependencyInjection" Version="9.0.10" />
     <PackageReference Include="Microsoft.NET.Test.Sdk" Version="18.0.0" />
     <PackageReference Include="FluentAssertions" Version="8.8.0" />
@@ -37,7 +27,6 @@
       <PrivateAssets>all</PrivateAssets>
       <IncludeAssets>runtime; build; native; contentfiles; analyzers; buildtransitive</IncludeAssets>
     </PackageReference>
->>>>>>> f1a8455c
   </ItemGroup>
 
   <ItemGroup>
