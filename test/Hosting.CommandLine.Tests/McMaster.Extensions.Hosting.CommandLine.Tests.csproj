--- conflicted
+++ resolved
@@ -15,10 +15,7 @@
     </PackageReference>
     <PackageReference Include="Microsoft.Extensions.Hosting" Version="9.0.10" />
     <PackageReference Include="Microsoft.Extensions.Hosting.Abstractions" Version="9.0.10" />
-<<<<<<< HEAD
-=======
     <PackageReference Include="Microsoft.NET.Test.Sdk" Version="18.0.0" />
->>>>>>> 1d2e2111
     <PackageReference Include="Moq" Version="4.20.72" />
     <PackageReference Include="xunit" Version="2.9.3" />
     <PackageReference Include="xunit.runner.visualstudio" Version="3.1.5">
