--- conflicted
+++ resolved
@@ -90,11 +90,6 @@
                         {
                             setter.Invoke(modelAccessor.GetModel(), collectionParser.Parse(option.LongName, option.Values));
                         }
-<<<<<<< HEAD
-=======
-
-                        setter.Invoke(modelAccessor.GetModel(), collectionParser.Parse(option.LongName, option.Values));
->>>>>>> 3eb90d71
                     });
                     break;
                 case CommandOptionType.SingleOrNoValue:
@@ -124,13 +119,6 @@
                         {
                             setter.Invoke(modelAccessor.GetModel(), parser.Parse(option.LongName, option.Value(), context.Application.ValueParsers.ParseCulture));
                         }
-<<<<<<< HEAD
-=======
-
-                        setter.Invoke(modelAccessor.GetModel(),
-                            parser.Parse(option.LongName, option.Value(),
-                                context.Application.ValueParsers.ParseCulture));
->>>>>>> 3eb90d71
                     });
                     break;
                 case CommandOptionType.NoValue:
